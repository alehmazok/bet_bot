--- conflicted
+++ resolved
@@ -143,11 +143,6 @@
             return {
                 'total_users': 0,
                 'active_users_30d': 0,
-<<<<<<< HEAD
-            }
-=======
-                'premium_users': 0,
-                'verified_users': 0,
             }
     
     @staticmethod
@@ -171,4 +166,4 @@
         except Exception as e:
             logger.error(f"Error getting users list: {str(e)}")
             return [], 0
->>>>>>> 0b1c996e
+          